<!doctype html>
<html lang="en">
<head>
<meta charset="utf-8" />
<title>Player Cards</title>
<link href="https://fonts.googleapis.com/css2?family=Montserrat:wght@400;700&display=swap" rel="stylesheet" />
<style>
body{background:#000;color:#fff;font-family:'Montserrat',sans-serif;margin:0;padding:20px}
.teams-grid{display:grid;grid-template-columns:repeat(auto-fill,minmax(240px,1fr));gap:16px;margin-top:18px}
.team-card{background:rgba(139,0,0,.1);border-radius:12px;box-shadow:0 6px 18px rgba(139,0,0,.3);overflow:hidden;display:flex;flex-direction:column;padding:14px}
.team-logo{width:100%;aspect-ratio:5/3;height:auto;object-fit:contain;border-radius:10px;background:#330000;padding:8px}
.team-meta{display:flex;align-items:center;justify-content:center;margin-top:10px}
.team-meta .name{font-weight:800;font-size:17px;white-space:nowrap;overflow:hidden;text-overflow:ellipsis}
.players-grid{display:flex;flex-wrap:wrap;gap:8px;margin-top:12px;justify-content:center}
.player-card{position:relative;width:200px;height:280px;flex:0 1 auto}
.card-frame{width:100%;height:100%;object-fit:cover;border-radius:12px}
.player-silhouette{position:absolute;top:20%;left:50%;transform:translateX(-50%);width:70%;opacity:.85;z-index:1}
.player-kit{position:absolute;top:20%;left:50%;transform:translateX(-50%);width:70%;z-index:2}
.player-kit-box{position:absolute;top:20%;left:50%;transform:translateX(-50%);width:70%;height:70%;z-index:2;border-radius:8px}
.card-overlay{position:absolute;top:0;left:0;width:100%;height:100%;display:flex;flex-direction:column;align-items:center;justify-content:flex-end;padding:12px;color:#fff;text-shadow:0 0 6px black;z-index:3}
.player-overall{font-size:28px;font-weight:900}
.player-name{font-size:16px;font-weight:bold}
.player-position{font-size:14px;font-weight:600;margin-bottom:8px}
.player-stats{font-size:14px;display:grid;grid-template-columns:repeat(2,1fr);gap:2px;text-align:left}
</style>
</head>
<body>
<div class="teams-grid" id="teamsGrid"></div>
<script>
const CLUBS=[
  {id:'2491998',name:'Royal Republic',logo:'/assets/logos/royal-republic-logo.png'},
  {id:'1527486',name:'Gungan FC',logo:'/assets/logos/gungan-fc.png'},
  {id:'1969494',name:'Club Frijol',logo:'/assets/logos/club-frijol.png'},
  {id:'2086022',name:'Brehemen',logo:'/assets/logos/brehemen.png'},
  {id:'2462194',name:'Costa Chica FC',logo:'/assets/logos/costa-chica-fc.png'},
  {id:'5098824',name:'Sporting de la ma',logo:'/assets/logos/sporting-de-la-ma.png'},
  {id:'4869810',name:'Afc Tekki',logo:'/assets/logos/afc-tekki.png'},
  {id:'576007',name:'Ethabella FC',logo:'/assets/logos/ethabella-fc.png'},
  {id:'4933507',name:'Loss Toyz',logo:'/assets/logos/loss-toyz.png'},
  {id:'4824736',name:'GoldenGoals FC',logo:'/assets/logos/goldengoals-fc.png'},
  {id:'481847',name:'Rooney tunes',logo:'/assets/logos/rooney-tunes.png'},
  {id:'3050467',name:'invincible afc',logo:'/assets/logos/invincible-afc.png'},
  {id:'4154835',name:'khalch Fc',logo:'/assets/logos/khalch-fc.png'},
  {id:'3638105',name:'Real mvc',logo:'/assets/logos/real-mvc.png'},
  {id:'55408',name:'Elite VT',logo:'/assets/logos/elite-vt.png'},
  {id:'4819681',name:'EVERYTHING DEAD',logo:'/assets/logos/everything-dead.png'},
  {id:'35642',name:'EBK FC',logo:'/assets/logos/ebk-fc.png'}
];

const teamsGrid=document.getElementById('teamsGrid');
CLUBS.forEach(c=>{
  const card=document.createElement('div');
  card.className='team-card';
  card.dataset.clubId=c.id;
  card.innerHTML=`
    <img class="team-logo" src="${c.logo}" alt="${c.name} logo" onerror="this.onerror=null;this.src='https://via.placeholder.com/800x480.png?text=${encodeURIComponent(c.name)}';" />
    <div class="team-meta"><span class="name">${c.name}</span></div>
    <div class="players-grid"></div>`;
  teamsGrid.appendChild(card);
});

<<<<<<< HEAD
async function getClubInfo(clubId){
  const res=await fetch(`/api/club-info/${encodeURIComponent(clubId)}`);
  const data=await res.json();
  return data&&data.club;
=======
const EA_HEADERS={"User-Agent":"Mozilla/5.0 (Windows NT 10.0; Win64; x64)","Accept":"application/json","Referer":"https://www.ea.com/"};

async function getClubInfo(clubId){
  const url=`https://proclubs.ea.com/api/fc/clubs/info?platform=common-gen5&clubIds=${clubId}`;
  const res=await fetch(url,{headers:EA_HEADERS});
  const data=await res.json();
  return data&&data[clubId];
}


async function getTeamId(clubId){
  const info=await getClubInfo(clubId);
  return info?.teamId;
>>>>>>> 6fad946f
}

function applyGradient(img,customKit){
  const box=document.createElement('div');
  box.className='player-kit-box';
  const colors=[customKit?.kitColor1,customKit?.kitColor2,customKit?.kitColor3,customKit?.kitColor4]
    .filter(Boolean)
    .map(c=>`#${Number(c).toString(16).padStart(6,'0')}`);
  box.style.background=colors.length?`linear-gradient(45deg, ${colors.join(',')})`:'#666';
  img.replaceWith(box);
}

async function renderClubKits(clubId){
  let info=null;
  try{info=await getClubInfo(clubId);}catch(e){info=null;}
  const teamId=info?.teamId;
  const customKit=info?.customKit||{};
  const kitUrl=teamId?`https://proclubsdatabase.s3.us-east-2.amazonaws.com/minikits/j0_${teamId}_0.png`:null;
  document.querySelectorAll(`.team-card[data-club-id="${clubId}"] .player-kit`).forEach(img=>{
    if(kitUrl){
      img.src=kitUrl;
      img.onerror=()=>applyGradient(img,customKit);
    }else{
      applyGradient(img,customKit);
    }
  });
}

function escapeHtml(str){
  return String(str||'').replace(/[&<>"']/g,s=>({"&":"&amp;","<":"&lt;",">":"&gt;","\"":"&quot;","'":"&#39;"}[s]));
}

function parseVpro(vproattr){
  const parts=String(vproattr||'').split('|').map(n=>parseInt(n,10));
  if(parts.length<26||parts.some(n=>isNaN(n))) return null;
  const avg=a=>Math.round(a.reduce((x,y)=>x+y,0)/a.length);
  const pac=avg([parts[0],parts[1]]);
  const sho=avg([parts[4],parts[5],parts[6]]);
  const pas=avg([parts[9],parts[10],parts[12]]);
  const dri=avg([parts[2],parts[7],parts[8]]);
  const def=avg([parts[19],parts[20]]);
  const phy=avg([parts[23],parts[24],parts[25]]);
  const ovr=Math.round(pac*0.2+sho*0.2+pas*0.2+dri*0.2+def*0.1+phy*0.1);
  return {pac,sho,pas,dri,def,phy,ovr};
}

function tierFromOvr(ovr){
  if(ovr==null) return {frame:'iron_rookie.png',className:'tier-iron'};
  const n=Number(ovr)||0;
  if(n<70) return {frame:'iron_rookie.png',className:'tier-iron'};
  if(n<=84) return {frame:'steel_card.png',className:'tier-steel'};
  if(n<=94) return {frame:'crimson_card.png',className:'tier-crimson'};
  return {frame:'obsidian_elite.png',className:'tier-obsidian'};
}

function buildPlayerCard(p, stats, tier){
  const s = stats || {pac:'??',sho:'??',pas:'??',dri:'??',def:'??',phy:'??',ovr:'??'};
  const t = tier || tierFromOvr(stats?stats.ovr:null);
  const card=document.createElement('div');
  card.className=`player-card ${t.className}`;
  if(p.player_id||p.playerId) card.dataset.playerId=String(p.player_id||p.playerId);
  if(p.name) card.dataset.playerName=p.name;
  card.innerHTML=`
    <img src="/assets/cards/${t.frame}" class="card-frame" />
    <img src="/assets/silhouette.png" class="player-silhouette" />
    <img class="player-kit" />
    <div class="card-overlay">
      <div class="player-overall">${s.ovr}</div>
      <div class="player-name">${escapeHtml(p.name||'Unknown')}</div>
      <div class="player-position">${escapeHtml(p.position||'')}</div>
      <div class="player-stats">
        <span>PAC ${s.pac}</span>
        <span>SHO ${s.sho}</span>
        <span>PAS ${s.pas}</span>
        <span>DRI ${s.dri}</span>
        <span>DEF ${s.def}</span>
        <span>PHY ${s.phy}</span>
      </div>
    </div>`;
  return card;
}

function updatePlayerCard(card, stats){
  const tier=tierFromOvr(stats.ovr);
  card.className=`player-card ${tier.className}`;
  const img=card.querySelector('.card-frame');
  if(img) img.src=`/assets/cards/${tier.frame}`;
  const over=card.querySelector('.player-overall');
  if(over) over.textContent=stats.ovr;
  const spans=card.querySelectorAll('.player-stats span');
  const labels=[stats.pac,stats.sho,stats.pas,stats.dri,stats.def,stats.phy];
  spans.forEach((span,i)=>{ span.textContent=`${['PAC','SHO','PAS','DRI','DEF','PHY'][i]} ${labels[i]}`; });
}

async function upgradeClubPlayers(clubId){
  try{
    const d=await fetch(`/api/teams/${encodeURIComponent(clubId)}/players`).then(r=>r.json());
    const grid=document.querySelector(`.team-card[data-club-id="${clubId}"] .players-grid`);
    if(!grid) return;
    (d.members||[]).forEach(m=>{
      const id=m.playerId||m.playerid;
      let card=grid.querySelector(`.player-card[data-player-id="${id}"]`);
      if(!card){
        card=Array.from(grid.querySelectorAll('.player-card')).find(el=>el.dataset.playerName===m.name);
      }
      const stats=m.vproattr?parseVpro(m.vproattr):null;
      if(card&&stats) updatePlayerCard(card,stats);
    });
  }catch(e){
    console.error('upgrade failed',e);
  }
}

async function loadPlayers(){
  const data = await fetch('https://fc-26-project-beta.onrender.com/api/players').then(r=>r.json());
  document.querySelectorAll('.team-card').forEach(card=>{
    const clubId = card.getAttribute('data-club-id');
    const members = (data.players||[]).filter(p=>String(p.club_id)===clubId);
    const grid = card.querySelector('.players-grid');
    grid.innerHTML='';
    members.forEach(p=>{
      const stats = parseVpro(p.vproattr);
      const tier = tierFromOvr(stats?stats.ovr:null);
      const el = buildPlayerCard(p, stats, tier);
      grid.appendChild(el);
    });
    renderClubKits(clubId);
    upgradeClubPlayers(clubId);
  });
  document.querySelectorAll('.team-card').forEach(card=>{
    renderClubKits(card.getAttribute('data-club-id'));
  });
}

loadPlayers();
</script>
</body>
</html>
<|MERGE_RESOLUTION|>--- conflicted
+++ resolved
@@ -59,26 +59,15 @@
   teamsGrid.appendChild(card);
 });
 
-<<<<<<< HEAD
 async function getClubInfo(clubId){
   const res=await fetch(`/api/club-info/${encodeURIComponent(clubId)}`);
   const data=await res.json();
-  return data&&data.club;
-=======
-const EA_HEADERS={"User-Agent":"Mozilla/5.0 (Windows NT 10.0; Win64; x64)","Accept":"application/json","Referer":"https://www.ea.com/"};
-
-async function getClubInfo(clubId){
-  const url=`https://proclubs.ea.com/api/fc/clubs/info?platform=common-gen5&clubIds=${clubId}`;
-  const res=await fetch(url,{headers:EA_HEADERS});
-  const data=await res.json();
-  return data&&data[clubId];
-}
-
+  return data && data[clubId]; // <-- not data.club, EA returns keyed by clubId
+}
 
 async function getTeamId(clubId){
   const info=await getClubInfo(clubId);
   return info?.teamId;
->>>>>>> 6fad946f
 }
 
 function applyGradient(img,customKit){
