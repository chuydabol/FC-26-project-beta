<!DOCTYPE html>
<html lang="en">
<head>
  <meta charset="UTF-8" />
  <title>Fixtures</title>
  <style>
    body { font-family: sans-serif; padding: 1rem; }
    .match-card { border: 1px solid #ccc; padding: 0.5rem; margin-bottom: 0.5rem; }
  </style>
</head>
<body>
  <h1>Fixtures</h1>
  <div id="fixtures"></div>

  <script>
<<<<<<< HEAD
    const EA_HEADERS = {
      "User-Agent": "Mozilla/5.0",
      "Accept": "application/json",
      "Referer": "https://www.ea.com/",
      "Connection": "keep-alive"
    };

    async function getClubIds() {
      try {
        const res = await fetch('/api/teams');
        if (!res.ok) throw new Error('failed');
        const data = await res.json();
        return (data.teams || []).map(t => t.id).filter(Boolean);
      } catch (err) {
        console.error('Failed to load club ids', err);
        return [];
      }
    }

    async function fetchClubMatches(id) {
      const url = `https://proclubs.ea.com/api/fc/clubs/matches?matchType=leagueMatch&platform=common-gen5&clubIds=${id}`;
      const res = await fetch(url, { headers: EA_HEADERS });
      if (!res.ok) throw new Error('EA request failed');
      const data = await res.json();
      return data[id] || [];
=======
    async function fetchMatches() {
      const res = await fetch('/api/matches');
      if (!res.ok) throw new Error('Failed to fetch matches');
      return res.json();
>>>>>>> 01922878
    }

    function renderMatches(matches) {
      const container = document.getElementById('fixtures');
      container.innerHTML = '';
      matches
        .sort((a, b) => (b.timestamp || 0) - (a.timestamp || 0))
        .forEach(match => {
          const id = match.matchId || match.id;
          const card = document.createElement('div');
          card.className = 'match-card';
          card.innerHTML = `
            <h3>Match ${id}</h3>
            <p>Date: ${new Date(match.timestamp).toLocaleString()}</p>
            <p>${match.clubs?.home?.name} ${match.clubs?.home?.score} - ${match.clubs?.away?.score} ${match.clubs?.away?.name}</p>
          `;
          container.appendChild(card);
        });
    }

<<<<<<< HEAD
    async function loadMatches() {
      const clubIds = await getClubIds();
      const all = [];
      for (const id of clubIds) {
        try {
          const m = await fetchClubMatches(id);
          all.push(...m);
        } catch (err) {
          console.error('Failed to fetch matches for', id, err);
        }
        await new Promise(r => setTimeout(r, 1500));
      }

      renderMatches(all);

      try {
        await fetch('/api/saveMatches', {
          method: 'POST',
          headers: { 'Content-Type': 'application/json' },
          body: JSON.stringify(all)
        });
      } catch (err) {
        console.error('Failed to store matches', err);
      }
    }

    window.addEventListener('DOMContentLoaded', () => {
      loadMatches();
      setInterval(loadMatches, 15 * 60 * 1000);
    });
=======
    async function load() {
      try {
        const matches = await fetchMatches();
        renderMatches(matches);
      } catch (e) {
        console.error(e);
      }
    }

    window.addEventListener('DOMContentLoaded', load);
>>>>>>> 01922878
  </script>
</body>
</html>
<|MERGE_RESOLUTION|>--- conflicted
+++ resolved
@@ -13,7 +13,7 @@
   <div id="fixtures"></div>
 
   <script>
-<<<<<<< HEAD
+
     const EA_HEADERS = {
       "User-Agent": "Mozilla/5.0",
       "Accept": "application/json",
@@ -39,12 +39,12 @@
       if (!res.ok) throw new Error('EA request failed');
       const data = await res.json();
       return data[id] || [];
-=======
+
     async function fetchMatches() {
       const res = await fetch('/api/matches');
       if (!res.ok) throw new Error('Failed to fetch matches');
       return res.json();
->>>>>>> 01922878
+
     }
 
     function renderMatches(matches) {
@@ -65,7 +65,7 @@
         });
     }
 
-<<<<<<< HEAD
+
     async function loadMatches() {
       const clubIds = await getClubIds();
       const all = [];
@@ -96,7 +96,7 @@
       loadMatches();
       setInterval(loadMatches, 15 * 60 * 1000);
     });
-=======
+      
     async function load() {
       try {
         const matches = await fetchMatches();
@@ -107,7 +107,6 @@
     }
 
     window.addEventListener('DOMContentLoaded', load);
->>>>>>> 01922878
   </script>
 </body>
 </html>
