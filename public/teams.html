--- conflicted
+++ resolved
@@ -1005,28 +1005,28 @@
     return;
   }
   matchesCache.forEach(match => {
-<<<<<<< HEAD
+
     const home = match.homeClub;
     const away = match.awayClub;
     if (!home || !away) return;
-=======
+
     const clubs = Object.values(match.clubs || {});
     if (clubs.length < 2) return;
     const [clubA, clubB] = clubs;
->>>>>>> 28a135d0
+
     const date = fmtDate(match.timestamp * 1000);
     const card = document.createElement('div');
     card.className = 'match-card';
     card.innerHTML = `
-<<<<<<< HEAD
+
       <h3>Match ${escapeHtml(match.matchId)}</h3>
       <p>Date: ${date}</p>
       <p>${escapeHtml(home.name)} ${home.score} - ${away.score} ${escapeHtml(away.name)}</p>
-=======
+
       <h3>Match ${match.matchId}</h3>
       <p>Date: ${date}</p>
       <p>${clubA.name} ${clubA.score} - ${clubB.score} ${clubB.name}</p>
->>>>>>> 28a135d0
+
     `;
     fixturesEl.appendChild(card);
   });
