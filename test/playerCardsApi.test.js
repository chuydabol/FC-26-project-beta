--- conflicted
+++ resolved
@@ -28,13 +28,13 @@
   }));
 
   const queryStub = mock.method(pool, 'query', async (sql, params) => {
-<<<<<<< HEAD
+
     if (/FROM public\.players/i.test(sql)) {
       return { rows: [{ player_id: '1', vproattr: sampleVpro }] };
-=======
+
     if (/FROM public\.playercards/i.test(sql)) {
       return { rows: [{ player_id: '1', name: 'Alice', position: 'ST', vproattr: sampleVpro, ovr: 83 }] };
->>>>>>> 38167067
+
     }
     return { rows: [] };
   });
@@ -54,10 +54,8 @@
 
   const upsertCall = queryStub.mock.calls.find(c => /INSERT INTO public\.players/i.test(c.arguments[0]));
   assert(upsertCall, 'players table should be upserted');
-<<<<<<< HEAD
+
   assert.strictEqual(upsertCall.arguments[1][6], sampleVpro);
-=======
->>>>>>> 38167067
 
   fetchStub.mock.restore();
   queryStub.mock.restore();
