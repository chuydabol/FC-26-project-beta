const express = require('express');
const session = require('express-session');
let cors;
try {
  cors = require('cors');
} catch {
  // Fallback minimal CORS middleware if package isn't installed
  cors = () => (req, res, next) => {
    res.set('Access-Control-Allow-Origin', '*');
    if (req.method === 'OPTIONS') {
      res.set(
        'Access-Control-Allow-Methods',
        'GET,HEAD,PUT,PATCH,POST,DELETE'
      );
      res.set('Access-Control-Allow-Headers', 'Content-Type');
      return res.status(204).end();
    }
    next();
  };
}
const path = require('path');
const pool = require('./db');
const eaApi = require('./services/eaApi');
const { isNumericId } = require('./utils');

const { fetchAndStoreMatches } = require('./utils/matches');
let cron;
try {
  cron = require('node-cron');
} catch {
  // Fallback minimal scheduler if node-cron isn't installed
  cron = {
    schedule: (_expr, fn) => {
      const t = setInterval(fn, 15 * 60 * 1000);
      if (typeof t.unref === 'function') t.unref();
      return t;
    }
  };
}


// Fallback fetch for environments without global fetch
const fetchFn = global.fetch || ((...a) => import('node-fetch').then(m => m.default(...a)));

// Default club list from teams metadata
const TEAM_META = require('./data/teams.json');
const DEFAULT_CLUB_IDS = (
  process.env.LEAGUE_CLUB_IDS ||
  TEAM_META.filter(t => isNumericId(t.id)).map(t => t.id).join(',')
)
  .split(',')
  .map(s => s.trim())
  .filter(isNumericId);



const CLUB_IDS = DEFAULT_CLUB_IDS.slice();

function fetchMatchesJob() {
  return fetchAndStoreMatches(CLUB_IDS, pool).catch(err =>
    console.error('Failed to fetch/store matches', err.message || err)
  );
}

if (process.env.NODE_ENV !== 'test') {
  fetchMatchesJob();
  cron.schedule('*/15 * * * *', fetchMatchesJob);
}


// Browser-like headers for EA API
const EA_HEADERS = {
  'User-Agent':
    'Mozilla/5.0 (Windows NT 10.0; Win64; x64) AppleWebKit/537.36 (KHTML, like Gecko) Chrome/124.0 Safari/537.36',
  Accept: 'application/json, text/plain, */*',
  'Accept-Language': 'en-US,en;q=0.9',
  Referer: 'https://www.ea.com/',
  Origin: 'https://www.ea.com',
  Connection: 'keep-alive'
};

// Simple concurrency limiter so we don't hammer EA
let _inFlight = 0;
const MAX_CONCURRENCY = Number(process.env.MAX_CONCURRENCY || 3);
const _queue = [];
function limit(fn) {
  return new Promise((resolve, reject) => {
    const run = async () => {
      _inFlight++;
      try {
        resolve(await fn());
      } catch (e) {
        reject(e);
      } finally {
        _inFlight--;
        const next = _queue.shift();
        if (next) next();
      }
    };
    if (_inFlight < MAX_CONCURRENCY) run();
    else _queue.push(run);
  });
}

// Cache for /api/players
let _playersCache = { at: 0, data: null };
const PLAYERS_TTL_MS = 60_000;

// Cache for club info lookups
const _clubInfoCache = new Map();
const CLUB_INFO_TTL_MS = 60_000;

// Fetch helper with logging
async function fetchClubPlayers(clubId) {
  const url = `https://proclubs.ea.com/api/fc/members/stats?platform=common-gen5&clubId=${clubId}`;
  try {
    const res = await fetchFn(url, { headers: EA_HEADERS });
    if (!res.ok) throw new Error(`EA responded ${res.status}`);
    const data = await res.json();
    return data.members || [];
  } catch (err) {
    console.error(`Failed fetching club ${clubId}:`, err.message);
    return [];
  }
}

const app = express();
app.set('trust proxy', 1);
app.use(cors({ origin: '*' }));
app.use(
  session({
    secret: process.env.SESSION_SECRET || 'dev-secret',
    resave: false,
    saveUninitialized: false,
    cookie: { secure: false }
  })
);
app.use(express.json({ limit: '1mb' }));
app.use(express.static(path.join(__dirname, 'public')));
app.use('/assets', express.static(path.join(__dirname, 'public', 'assets')));
app.get('/', (_req, res) =>
  res.sendFile(path.join(__dirname, 'public', 'teams.html'))
);

// Basic admin session endpoints
app.post('/api/admin/login', (req, res) => {
  const { password } = req.body || {};
  const expected = process.env.ADMIN_PASSWORD || 'admin';
  if (!password || password !== expected) {
    return res.status(401).json({ error: 'Invalid password' });
  }
  req.session.isAdmin = true;
  res.json({ ok: true });
});

app.post('/api/admin/logout', (req, res) => {
  req.session.destroy(() => {
    res.json({ ok: true });
  });
});

app.get('/api/admin/me', (req, res) => {
  res.json({ admin: !!req.session?.isAdmin });
});

// Proxy to fetch club members from EA API (avoids browser CORS)
app.get('/api/ea/clubs/:clubId/members', async (req, res) => {
  const { clubId } = req.params;
  if (!/^\d+$/.test(String(clubId))) {
    return res.status(400).json({ error: 'Invalid clubId' });
  }

  try {
    const raw = await limit(() => eaApi.fetchPlayersForClubWithRetry(clubId));
    let members = [];
    if (Array.isArray(raw)) {
      members = raw;
    } else if (Array.isArray(raw?.members)) {
      members = raw.members;
    } else if (raw?.members && typeof raw.members === 'object') {
      members = Object.values(raw.members);
    }
    return res.json({ members });
  } catch (err) {
    const msg = err?.error || err?.message || 'EA API error';
    const status = /abort|timeout|timed out|ETIMEDOUT/i.test(String(msg))
      ? 504
      : 502;
    return res
      .status(status)
      .json({ error: 'EA API request failed', details: msg });
  }
});

// Proxy to fetch club info from EA API
app.get('/api/ea/clubs/:clubId/info', async (req, res) => {
  const { clubId } = req.params;
  if (!/^\d+$/.test(String(clubId))) {
    return res.status(400).json({ error: 'Invalid clubId' });
  }

  const cached = _clubInfoCache.get(clubId);
  if (cached && Date.now() - cached.at < CLUB_INFO_TTL_MS) {
    return res.json({ club: cached.data });
  }

  try {
    const info = await limit(() => eaApi.fetchClubInfoWithRetry(clubId));
    _clubInfoCache.set(clubId, { at: Date.now(), data: info });
    return res.json({ club: info });
  } catch (err) {
    const msg = err?.error || err?.message || 'EA API error';
    const status = /abort|timeout|timed out|ETIMEDOUT/i.test(String(msg))
      ? 504
      : 502;
    return res
      .status(status)
      .json({ error: 'EA API request failed', details: msg });
  }
});

// Proxy to fetch recent matches from EA API
app.get('/api/ea/clubs/:clubId/matches', async (req, res) => {
  const { clubId } = req.params;
  if (!/^\d+$/.test(String(clubId))) {
    return res.status(400).json({ error: 'Invalid clubId' });
  }

  try {
    const url = `https://proclubs.ea.com/api/fc/clubs/matches?matchType=leagueMatch&platform=common-gen5&clubIds=${clubId}`;
    const r = await fetchFn(url, { headers: EA_HEADERS });
    if (!r.ok) throw new Error(`EA responded ${r.status}`);
    res.json(await r.json());
  } catch (err) {
    console.error('EA matches fetch failed', err.message);
    res
      .status(502)
      .json({ error: 'EA API request failed', details: err.message });
  }
});

<<<<<<< HEAD
function normalizeMatch(m) {
  const clubIds = Object.keys(m.clubs || {});
  if (clubIds.length < 2) return null;
  const [homeId, awayId] = clubIds;
  const homeRaw = m.clubs[homeId] || {};
  const awayRaw = m.clubs[awayId] || {};

  const players = [];
  for (const [clubId, clubPlayers] of Object.entries(m.players || {})) {
    for (const [playerId, p] of Object.entries(clubPlayers || {})) {
      players.push({
        clubId,
        playerId,
        name: p.playername || p.name || p.personaName || '',
        pos: p.pos || p.position || '',
        rating: p.rating != null ? Number(p.rating) : undefined,
        goals: p.goals != null ? Number(p.goals) : 0,
        assists: p.assists != null ? Number(p.assists) : 0,
      });
    }
  }

  return {
    matchId: String(m.matchId),
    timestamp: Number(m.timestamp),
    homeClub: {
      id: String(homeId),
      name: homeRaw.name,
      score: homeRaw.score != null ? Number(homeRaw.score) : 0,
    },
    awayClub: {
      id: String(awayId),
      name: awayRaw.name,
      score: awayRaw.score != null ? Number(awayRaw.score) : 0,
    },
    players,
  };
}

// Aggregate recent matches for default club list
app.get('/api/ea/matches', async (_req, res) => {
  try {
    const all = [];
    for (const id of CLUB_IDS) {
      const arr = await eaApi.fetchRecentLeagueMatches(id);
      if (Array.isArray(arr)) all.push(...arr);
    }
    const map = new Map();
    for (const m of all) {
      if (!map.has(m.matchId)) map.set(m.matchId, m);
    }
    const out = Array.from(map.values())
      .map(normalizeMatch)
      .filter(Boolean);
    res.json(out);
=======
// Aggregate recent matches for default club list
app.get('/api/ea/matches', async (_req, res) => {
  try {
    const data = await eaApi.fetchClubLeagueMatches(CLUB_IDS);
    const map = new Map();
    Object.values(data || {}).forEach(arr => {
      if (Array.isArray(arr)) {
        arr.forEach(m => {
          if (!map.has(m.matchId)) map.set(m.matchId, m);
        });
      }
    });
    res.json(Array.from(map.values()));
>>>>>>> 28a135d0
  } catch (err) {
    console.error('EA matches fetch failed', err.message || err);
    res
      .status(err.status || 502)
      .json({ error: 'EA API request failed', details: err.message || err.error });
  }
});

// Basic teams listing
app.get('/api/teams', async (_req, res) => {
  try {
    const { rows } = await pool.query(
      'SELECT * FROM teams ORDER BY updated_at DESC LIMIT 20'
    );
    res.json({ ok: true, teams: rows });
  } catch (err) {
    console.error('Failed to load teams:', err);
    res.status(500).json({ ok: false, error: err.message });
  }
});

// Serve matches stored in Postgres
app.get('/api/matches', async (_req, res) => {
  try {
    const { rows } = await pool.query(
      'SELECT id AS "matchId", timestamp, clubs, players FROM matches ORDER BY timestamp DESC LIMIT 50'
    );
    res.json(rows);
  } catch (err) {
    console.error('DB fetch failed:', err);
    res.status(500).json({ error: 'DB fetch failed' });
  }
});

// Recent matches served from Postgres
app.get('/api/leagues/:leagueId/matches', async (req, res) => {
  const { leagueId } = req.params;
  const { rows } = await pool.query(
    `SELECT * FROM matches
     WHERE raw->'clubIds' ? $1
     ORDER BY "timestamp" DESC
     LIMIT 50`,
    [leagueId]
  );
  res.json(rows);
});

// Store matches posted from frontend
app.post('/api/saveMatches', async (req, res) => {
  const matches = req.body;
  if (!Array.isArray(matches)) {
    return res.status(400).json({ error: 'Invalid format' });
  }

  let inserted = 0;
  for (const match of matches) {
    try {
      await pool.query(
        `INSERT INTO matches (id, "timestamp", clubs, players, raw)
         VALUES ($1, to_timestamp($2 / 1000), $3, $4, $5)
         ON CONFLICT (id) DO NOTHING`,
        [
          match.matchId,
          match.timestamp,
          JSON.stringify(
            match.clubs || {
              home: match.homeClub,
              away: match.awayClub,
            }
          ),
          JSON.stringify(match.players),
          JSON.stringify(match)
        ]
      );
      inserted++;
    } catch (err) {
      console.error('Failed to insert match', match.matchId, err.message);
    }
  }

  res.json({ status: 'ok', inserted });
});

// Fetch stored matches for UPCL
app.get('/api/upcl/matches', async (_req, res) => {
  try {
    const result = await pool.query(
      'SELECT * FROM matches ORDER BY "timestamp" DESC LIMIT 50'
    );
    res.json(result.rows);
  } catch (err) {
    console.error('DB fetch failed:', err);
    res.status(500).json({ error: 'DB fetch failed' });
  }
});

// Aggregate players from league
app.get('/api/players', async (req, res) => {
  // Allow explicit override (?clubIds=1,2,3), otherwise use default league list
  const q = req.query.clubId || req.query.clubIds || req.query.ids || '';
  let clubIds = Array.isArray(q)
    ? q
    : String(q)
        .split(',')
        .map(s => s.trim())
        .filter(Boolean);
  if (!clubIds.length) clubIds = DEFAULT_CLUB_IDS.slice();
  clubIds = clubIds.filter(isNumericId);

  // serve from short cache if fresh
  if (_playersCache.data && Date.now() - _playersCache.at < PLAYERS_TTL_MS) {
    return res.json(_playersCache.data);
  }

  const byClub = {};
  const union = [];
  const seen = new Set();

  for (const id of clubIds) {
    const members = await fetchClubPlayers(id);
    byClub[id] = members;

    for (const p of members) {
      const name = p?.name || p?.playername || p?.personaName;
      if (!name || seen.has(name)) continue;
      seen.add(name);
      union.push(p);
    }
  }

  const payload = { byClub, union, clubIds };
  _playersCache = { at: Date.now(), data: payload };
  res.json(payload);
});

if (require.main === module) {
  const PORT = process.env.PORT || 3001;
  app.listen(PORT, () => console.log(`Server running on ${PORT}`));
}

module.exports = app;
<|MERGE_RESOLUTION|>--- conflicted
+++ resolved
@@ -239,7 +239,7 @@
   }
 });
 
-<<<<<<< HEAD
+
 function normalizeMatch(m) {
   const clubIds = Object.keys(m.clubs || {});
   if (clubIds.length < 2) return null;
@@ -295,7 +295,7 @@
       .map(normalizeMatch)
       .filter(Boolean);
     res.json(out);
-=======
+
 // Aggregate recent matches for default club list
 app.get('/api/ea/matches', async (_req, res) => {
   try {
@@ -309,7 +309,7 @@
       }
     });
     res.json(Array.from(map.values()));
->>>>>>> 28a135d0
+
   } catch (err) {
     console.error('EA matches fetch failed', err.message || err);
     res
