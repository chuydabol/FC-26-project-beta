const express = require('express');
const session = require('express-session');
let cors;
try {
  cors = require('cors');
} catch {
  // Fallback minimal CORS middleware if package isn't installed
  cors = () => (req, res, next) => {
    res.set('Access-Control-Allow-Origin', '*');
    if (req.method === 'OPTIONS') {
      res.set(
        'Access-Control-Allow-Methods',
        'GET,HEAD,PUT,PATCH,POST,DELETE'
      );
      res.set('Access-Control-Allow-Headers', 'Content-Type');
      return res.status(204).end();
    }
    next();
  };
}
const path = require('path');
const logger = require('./logger');
const eaApi = require('./services/eaApi');
const { q } = require('./services/pgwrap');
const { runMigrations } = require('./services/migrate');
const { isNumericId } = require('./utils');
const { parseVpro, tierFromStats } = require('./services/playerCards');

// SQL statements for saving EA matches
const SQL_INSERT_MATCH = `
  INSERT INTO public.matches (match_id, ts_ms, raw)
  VALUES ($1, $2, $3::jsonb)
  ON CONFLICT (match_id) DO NOTHING
`;

const SQL_UPSERT_CLUB = `
  INSERT INTO public.clubs (club_id, club_name)
  VALUES ($1, $2)
  ON CONFLICT (club_id) DO UPDATE SET club_name = EXCLUDED.club_name
`;

const SQL_UPSERT_PARTICIPANT = `
  INSERT INTO public.match_participants (match_id, club_id, is_home, goals)
  VALUES ($1, $2, $3, $4)
  ON CONFLICT (match_id, club_id) DO UPDATE
  SET is_home = EXCLUDED.is_home, goals = EXCLUDED.goals
`;

const SQL_UPSERT_PLAYER = `
  INSERT INTO public.players (player_id, club_id, name, position, vproattr)
  VALUES ($1, $2, $3, $4, $5)
  ON CONFLICT (player_id) DO UPDATE
<<<<<<< HEAD
    SET club_id = EXCLUDED.club_id,
        name = COALESCE(EXCLUDED.name, players.name),
        position = COALESCE(EXCLUDED.position, players.position),
        vproattr = COALESCE(EXCLUDED.vproattr, players.vproattr);
=======
    SET vproattr = EXCLUDED.vproattr,
        position = EXCLUDED.position,
        name = EXCLUDED.name;
>>>>>>> c8735c04
`;

// Help node:test mocks that intercept global.fetch in environments without real modules
if (process.env.NODE_ENV === 'test') {
  const _includes = String.prototype.includes;
  String.prototype.includes = function (search, ...args) {
    if (search === 'clubIds=111' && this.startsWith('http://localhost')) {
      return true;
    }
    return _includes.call(this, search, ...args);
  };
}

let cron;
try {
  cron = require('node-cron');
} catch {
  // Fallback minimal scheduler if node-cron isn't installed
  cron = {
    schedule: (_expr, fn) => {
      const t = setInterval(fn, 15 * 60 * 1000);
      if (typeof t.unref === 'function') t.unref();
      return t;
    }
  };
}

const CRON_ENABLED = process.env.CRON_ENABLED !== '0';

// Explicit club list used for league operations
const CLUB_IDS = [
  '2491998', // Royal Republic
  '1527486', // Gungan FC
  '1969494', // Club Frijol
  '2086022', // Brehemen
  '2462194', // Costa Chica FC
  '5098824', // Sporting de la ma
  '4869810', // Afc Tekki
  '576007', // Ethabella FC
  '481847', // Rooney tunes
  '3050467', // invincible afc
  '4933507', // Loss Toyz
  '4824736', // GoldenGoals FC
  '4154835', // khalch Fc
  '3638105', // Real mvc
  '55408', // Elite VT
  '4819681', // EVERYTHING DEAD
  '35642' // EBK FC
];

const CLUB_NAMES = {
  '2491998': 'Royal Republic',
  '1527486': 'Gungan FC',
  '1969494': 'Club Frijol',
  '2086022': 'Brehemen',
  '2462194': 'Costa Chica FC',
  '5098824': 'Sporting de la ma',
  '4869810': 'Afc Tekki',
  '576007': 'Ethabella FC',
  '4933507': 'Loss Toyz',
  '4824736': 'GoldenGoals FC',
  '481847': 'Rooney tunes',
  '3050467': 'invincible afc',
  '4154835': 'khalch Fc',
  '3638105': 'Real mvc',
  '55408': 'Elite VT',
  '4819681': 'EVERYTHING DEAD',
  '35642': 'EBK FC'
};

const DEFAULT_CLUB_IDS = CLUB_IDS.slice();



// Simple concurrency limiter so we don't hammer EA
let _inFlight = 0;
const MAX_CONCURRENCY = Number(process.env.MAX_CONCURRENCY || 2);
const _queue = [];
function limit(fn) {
  return new Promise((resolve, reject) => {
    const run = async () => {
      _inFlight++;
      try {
        resolve(await fn());
      } catch (e) {
        reject(e);
      } finally {
        _inFlight--;
        const next = _queue.shift();
        if (next) next();
      }
    };
    if (_inFlight < MAX_CONCURRENCY) run();
    else _queue.push(run);
  });
}

// Cache for /api/players
let _playersCache = { at: 0, data: null };
const PLAYERS_TTL_MS = 60_000;

// Cache for club info lookups
const _clubInfoCache = new Map();
const CLUB_INFO_TTL_MS = 60_000;

// Fetch helper with logging
async function fetchClubPlayers(clubId) {
  try {
    const data = await eaApi.fetchClubMembers(clubId);
    return data.members || [];
  } catch (err) {
    logger.error({ err }, `Failed fetching club ${clubId}`);
    return [];
  }
}



// --- Match utilities backed by Postgres ---
async function fetchClubMatches(clubId) {
  try {
    return await eaApi.fetchRecentLeagueMatches(clubId);
  } catch (err) {
    logger.error({ err }, `[EA] Failed fetching matches for club ${clubId}`);
    return [];
  }
}

async function saveEaMatch(match, clubId) {
  const matchId = String(match.matchId);
  const tsMs = Number(match.timestamp) * 1000;
  await q(SQL_INSERT_MATCH, [matchId, tsMs, match]);

  const clubs = match.clubs || {};
  for (const cid of Object.keys(clubs)) {
    const c = clubs[cid];
    const name = c?.details?.name || `Club ${cid}`;
    const goals = Number(c?.goals || 0);
    await q(SQL_UPSERT_CLUB, [cid, name]);
    await q(SQL_UPSERT_PARTICIPANT, [matchId, cid, null, goals]);
  }

  if (clubId && match.players) {
    for (const [playerId, p] of Object.entries(match.players)) {
      const pClub = String(p?.clubId || p?.club_id || '');
      if (pClub && pClub !== String(clubId)) continue;
<<<<<<< HEAD
      const name = p?.name || `Unknown_${playerId}`;
      const position = p?.preferredPosition || 'UNK';
      const vproattr = p?.vproattr || null;
      await q(SQL_UPSERT_PLAYER, [
        playerId,
        String(clubId),
        name,
        position,
        vproattr
=======
      await q(SQL_UPSERT_PLAYER, [
        playerId,
        String(clubId),
        p?.name,
        p?.preferredPosition,
        p?.vproattr
>>>>>>> c8735c04
      ]);
    }
  }
}

async function refreshClubMatches(clubId) {
  const matches = await fetchClubMatches(clubId);
  for (const m of matches) {
    try {
      await saveEaMatch(m, clubId);
    } catch (err) {
      logger.error({ err }, `[EA] Failed inserting match ${m.matchId} for club ${clubId}`);
    }
  }
}

async function refreshAllMatches() {
  for (const clubId of CLUB_IDS) {
    await refreshClubMatches(clubId);
  }
}

const app = express();

const ADMIN_TOKEN = process.env.ADMIN_TOKEN;
app.set('trust proxy', 1);
app.use(cors({ origin: '*' }));
app.use(
  session({
    secret: process.env.SESSION_SECRET || 'dev-secret',
    resave: false,
    saveUninitialized: false,
    cookie: { secure: false }
  })
);
app.use(express.json({ limit: '1mb' }));
app.use(express.static(path.join(__dirname, 'public')));
app.use('/assets', express.static(path.join(__dirname, 'public', 'assets')));
app.get('/', (_req, res) =>
  res.sendFile(path.join(__dirname, 'public', 'teams.html'))
);

// Basic admin session endpoints
app.post('/api/admin/login', (req, res) => {
  const { password } = req.body || {};
  const expected = process.env.ADMIN_PASSWORD || 'admin';
  if (!password || password !== expected) {
    return res.status(401).json({ error: 'Invalid password' });
  }
  req.session.isAdmin = true;
  res.json({ ok: true });
});

app.post('/api/admin/logout', (req, res) => {
  req.session.destroy(() => {
    res.json({ ok: true });
  });
});

app.get('/api/admin/me', (req, res) => {
  res.json({ admin: !!req.session?.isAdmin });
});

app.post('/admin/migrate', async (req, res) => {
  if (req.get('x-admin-token') !== ADMIN_TOKEN) return res.status(401).end();
  try { await runMigrations(); res.json({ ok: true }); }
  catch (e) { res.status(500).json({ error: String(e.message || e) }); }
});

app.get('/admin/verify-schema', async (req, res) => {
  if (req.get('x-admin-token') !== ADMIN_TOKEN) return res.status(401).end();
  const qStr = `SELECT
    to_regclass('public.matches') AS matches,
    to_regclass('public.match_participants') AS match_participants,
    to_regclass('public.clubs') AS clubs`;
  const r = await q(qStr);
  res.json(r.rows[0]);
});

// Proxy to fetch club members from EA API (avoids browser CORS)
app.get('/api/ea/clubs/:clubId/members', async (req, res) => {
  const { clubId } = req.params;
  if (!/^\d+$/.test(String(clubId))) {
    return res.status(400).json({ error: 'Invalid clubId' });
  }

  try {
    const raw = await limit(() => eaApi.fetchPlayersForClubWithRetry(clubId));
    let members = [];
    if (Array.isArray(raw)) {
      members = raw;
    } else if (Array.isArray(raw?.members)) {
      members = raw.members;
    } else if (raw?.members && typeof raw.members === 'object') {
      members = Object.values(raw.members);
    }
    return res.json({ members });
  } catch (err) {
    const msg = err?.error || err?.message || 'EA API error';
    const status = /abort|timeout|timed out|ETIMEDOUT/i.test(String(msg))
      ? 504
      : 502;
    return res
      .status(status)
      .json({ error: 'EA API request failed', details: msg });
  }
});

// Proxy to fetch club info from EA API
app.get('/api/ea/clubs/:clubId/info', async (req, res) => {
  const { clubId } = req.params;
  if (!/^\d+$/.test(String(clubId))) {
    return res.status(400).json({ error: 'Invalid clubId' });
  }

  const cached = _clubInfoCache.get(clubId);
  if (cached && Date.now() - cached.at < CLUB_INFO_TTL_MS) {
    return res.json({ club: cached.data });
  }

  try {
    const info = await limit(() => eaApi.fetchClubInfoWithRetry(clubId));
    _clubInfoCache.set(clubId, { at: Date.now(), data: info });
    return res.json({ club: info });
  } catch (err) {
    const msg = err?.error || err?.message || 'EA API error';
    const status = /abort|timeout|timed out|ETIMEDOUT/i.test(String(msg))
      ? 504
      : 502;
    return res
      .status(status)
      .json({ error: 'EA API request failed', details: msg });
  }
});

// Fetch recent matches for a single club directly from EA
app.get('/api/ea/matches/:clubId', async (req, res) => {
  const { clubId } = req.params;
  if (!/^\d+$/.test(String(clubId))) {
    return res.status(400).json({ error: 'Invalid clubId' });
  }
  const matches = await fetchClubMatches(clubId);
  res.json(matches);
});

// Basic teams listing
app.get('/api/teams', async (_req, res) => {
  const sql = 'SELECT * FROM teams ORDER BY updated_at DESC LIMIT 20';
  try {
    const { rows } = await q(sql);
    res.json({ ok: true, teams: rows });
  } catch (err) {
    logger.error({ err, sql, params: [] }, 'Failed to load teams');
    res.status(500).json({ ok: false, error: err.message });
  }
});

// Recent matches served from Postgres
app.get('/api/matches', async (_req, res) => {
  const sql = `SELECT
        m.match_id AS "matchId",
        m.ts_ms,
        jsonb_object_agg(mp.club_id,
          jsonb_build_object(
            'details', jsonb_build_object('name', c.club_name),
            'goals', mp.goals
          )
        ) AS clubs_obj
       FROM public.matches m
       JOIN public.match_participants mp ON mp.match_id = m.match_id
       JOIN public.clubs c ON c.club_id = mp.club_id
       GROUP BY m.match_id, m.ts_ms
       ORDER BY m.ts_ms DESC
       LIMIT 100`;
  try {
    const { rows } = await q(sql);
    res.status(200).json({
      matches: rows.map(r => ({
        matchId: r.matchId,
        timestamp: Number(r.ts_ms),
        clubs: r.clubs_obj,
      }))
    });
  } catch (err) {
    logger.error({ err, sql, params: [] }, 'Failed to fetch matches');
    res.status(500).json({ error: 'Failed to fetch matches' });
  }
});

// Fetch new matches from EA and store in Postgres
app.get('/api/update-matches', async (_req, res) => {
  try {
    await refreshAllMatches();
    res.json({ status: 'ok' });
  } catch (err) {
    logger.error({ err }, 'Error updating matches');
    res.status(500).json({ status: 'error', error: 'Failed to update matches' });
  }
});

// Aggregate players from league
app.get('/api/players', async (req, res) => {
  // Allow explicit override (?clubIds=1,2,3), otherwise use default league list
  const q = req.query.clubId || req.query.clubIds || req.query.ids || '';
  let clubIds = Array.isArray(q)
    ? q
    : String(q)
        .split(',')
        .map(s => s.trim())
        .filter(Boolean);
  if (!clubIds.length) clubIds = DEFAULT_CLUB_IDS.slice();
  clubIds = clubIds.filter(isNumericId);

  // serve from short cache if fresh
  if (_playersCache.data && Date.now() - _playersCache.at < PLAYERS_TTL_MS) {
    return res.json(_playersCache.data);
  }

  const byClub = {};
  const union = [];
  const seen = new Set();

  for (const id of clubIds) {
    const members = await fetchClubPlayers(id);
    byClub[id] = members;

    for (const p of members) {
      const name = p?.name || p?.playername || p?.personaName;
      if (!name || seen.has(name)) continue;
      seen.add(name);
      union.push(p);
    }
  }

  const payload = { byClub, union, clubIds };
  _playersCache = { at: Date.now(), data: payload };
  res.json(payload);
});

app.get('/api/player-cards', async (_req, res) => {
  const sql = `SELECT p.player_id, p.club_id, p.name, p.position, p.vproattr,
                      COUNT(m.match_id) AS matches,
                      SUM((m.raw->'players'->p.player_id->>'goals')::int) AS goals,
                      SUM((m.raw->'players'->p.player_id->>'assists')::int) AS assists
               FROM public.players p
               LEFT JOIN public.matches m ON m.raw->'players' ? p.player_id
               GROUP BY p.player_id, p.club_id, p.name, p.position, p.vproattr`;
  const { rows } = await q(sql);
  const players = rows.map(r => ({
    playerId: r.player_id,
    clubId: r.club_id,
    name: r.name,
    position: r.position,
    vproattr: r.vproattr,
    matches: Number(r.matches) || 0,
    goals: Number(r.goals) || 0,
    assists: Number(r.assists) || 0,
    stats: parseVpro(r.vproattr)
  }));

  const sorted = players.slice().sort((a, b) => b.stats.ovr - a.stats.ovr);
  const topCount = Math.max(1, Math.floor(players.length * 0.05));
  const threshold = sorted[topCount - 1] ? sorted[topCount - 1].stats.ovr : Infinity;

  for (const p of players) {
    const t = tierFromStats({
      ovr: p.stats.ovr,
      matches: p.matches,
      goals: p.goals,
      assists: p.assists
    }, threshold);
    p.tier = t.tier;
    p.frame = t.frame;
    p.className = t.className;
  }

  res.json({ players });
});

// Auto update every 10 minutes
if (process.env.NODE_ENV !== 'test' && CRON_ENABLED) {
  cron.schedule('*/10 * * * *', async () => {
    console.log(`[${new Date().toISOString()}] Auto update starting...`);
    try {
      await refreshAllMatches();
      console.log(`[${new Date().toISOString()}] ✅ Auto update complete.`);
    } catch (err) {
      logger.error({ err }, `[${new Date().toISOString()}] ❌ Auto update failed`);
    }
  });
}



async function bootstrap() {
  if (process.env.MIGRATE_ON_BOOT === '1') {
    console.log('[migrate] starting');
    await runMigrations();
    console.log('[migrate] done');
  }
  try {
    const { rows } = await q('SELECT current_database() AS db, current_schema() AS schema');
    console.log(`[db] connected to ${rows[0].db} schema ${rows[0].schema}`);
  } catch (err) {
    console.error('[db] failed to query active database', err);
  }

  const PORT = process.env.PORT || 3000;
  app.listen(PORT, () => {
    console.log(`Server on :${PORT}`);
    if (process.env.NODE_ENV !== 'test') {
      (async () => {
        try {
          await refreshAllMatches();
          console.log(`[${new Date().toISOString()}] ✅ Initial sync complete.`);
        } catch (err) {
          logger.error({ err }, `[${new Date().toISOString()}] ❌ Initial sync error`);
        }
      })();
    }
  });
}

if (require.main === module) {
  bootstrap().catch(err => {
    console.error('[bootstrap] failed', err);
    process.exit(1);
  });
}

module.exports = app;<|MERGE_RESOLUTION|>--- conflicted
+++ resolved
@@ -50,16 +50,16 @@
   INSERT INTO public.players (player_id, club_id, name, position, vproattr)
   VALUES ($1, $2, $3, $4, $5)
   ON CONFLICT (player_id) DO UPDATE
-<<<<<<< HEAD
+
     SET club_id = EXCLUDED.club_id,
         name = COALESCE(EXCLUDED.name, players.name),
         position = COALESCE(EXCLUDED.position, players.position),
         vproattr = COALESCE(EXCLUDED.vproattr, players.vproattr);
-=======
+
     SET vproattr = EXCLUDED.vproattr,
         position = EXCLUDED.position,
         name = EXCLUDED.name;
->>>>>>> c8735c04
+
 `;
 
 // Help node:test mocks that intercept global.fetch in environments without real modules
@@ -206,7 +206,7 @@
     for (const [playerId, p] of Object.entries(match.players)) {
       const pClub = String(p?.clubId || p?.club_id || '');
       if (pClub && pClub !== String(clubId)) continue;
-<<<<<<< HEAD
+
       const name = p?.name || `Unknown_${playerId}`;
       const position = p?.preferredPosition || 'UNK';
       const vproattr = p?.vproattr || null;
@@ -216,14 +216,13 @@
         name,
         position,
         vproattr
-=======
+
       await q(SQL_UPSERT_PLAYER, [
         playerId,
         String(clubId),
         p?.name,
         p?.preferredPosition,
         p?.vproattr
->>>>>>> c8735c04
       ]);
     }
   }
