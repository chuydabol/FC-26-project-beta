const express = require('express');
const session = require('express-session');
const path = require('path');
const pool = require('./db');
const eaApi = require('./services/eaApi');
const { isNumericId } = require('./utils');
<<<<<<< HEAD
=======
const { fetchAndStoreMatches } = require('./utils/matches');
let cron;
try {
  cron = require('node-cron');
} catch {
  // Fallback minimal scheduler if node-cron isn't installed
  cron = {
    schedule: (_expr, fn) => {
      const t = setInterval(fn, 15 * 60 * 1000);
      if (typeof t.unref === 'function') t.unref();
      return t;
    }
  };
}
>>>>>>> 01922878

// Fallback fetch for environments without global fetch
const fetchFn = global.fetch || ((...a) => import('node-fetch').then(m => m.default(...a)));

// Default club list from teams metadata
const TEAM_META = require('./data/teams.json');
const DEFAULT_CLUB_IDS = (
  process.env.LEAGUE_CLUB_IDS ||
  TEAM_META.filter(t => isNumericId(t.id)).map(t => t.id).join(',')
)
  .split(',')
  .map(s => s.trim())
  .filter(isNumericId);

<<<<<<< HEAD
=======
const CLUB_IDS = DEFAULT_CLUB_IDS.slice();

function fetchMatchesJob() {
  return fetchAndStoreMatches(CLUB_IDS, pool).catch(err =>
    console.error('Failed to fetch/store matches', err.message || err)
  );
}

if (process.env.NODE_ENV !== 'test') {
  fetchMatchesJob();
  cron.schedule('*/15 * * * *', fetchMatchesJob);
}

>>>>>>> 01922878
// Browser-like headers for EA API
const EA_HEADERS = {
  'User-Agent':
    'Mozilla/5.0 (Windows NT 10.0; Win64; x64) AppleWebKit/537.36 (KHTML, like Gecko) Chrome/124.0 Safari/537.36',
  Accept: 'application/json, text/plain, */*',
  'Accept-Language': 'en-US,en;q=0.9',
  Referer: 'https://www.ea.com/',
  Origin: 'https://www.ea.com',
  Connection: 'keep-alive'
};

// Simple concurrency limiter so we don't hammer EA
let _inFlight = 0;
const MAX_CONCURRENCY = Number(process.env.MAX_CONCURRENCY || 3);
const _queue = [];
function limit(fn) {
  return new Promise((resolve, reject) => {
    const run = async () => {
      _inFlight++;
      try {
        resolve(await fn());
      } catch (e) {
        reject(e);
      } finally {
        _inFlight--;
        const next = _queue.shift();
        if (next) next();
      }
    };
    if (_inFlight < MAX_CONCURRENCY) run();
    else _queue.push(run);
  });
}

// Cache for /api/players
let _playersCache = { at: 0, data: null };
const PLAYERS_TTL_MS = 60_000;

// Cache for club info lookups
const _clubInfoCache = new Map();
const CLUB_INFO_TTL_MS = 60_000;

// Fetch helper with logging
async function fetchClubPlayers(clubId) {
  const url = `https://proclubs.ea.com/api/fc/members/stats?platform=common-gen5&clubId=${clubId}`;
  try {
    const res = await fetchFn(url, { headers: EA_HEADERS });
    if (!res.ok) throw new Error(`EA responded ${res.status}`);
    const data = await res.json();
    return data.members || [];
  } catch (err) {
    console.error(`Failed fetching club ${clubId}:`, err.message);
    return [];
  }
}

const app = express();
app.set('trust proxy', 1);
app.use(
  session({
    secret: process.env.SESSION_SECRET || 'dev-secret',
    resave: false,
    saveUninitialized: false,
    cookie: { secure: false }
  })
);
app.use(express.json({ limit: '1mb' }));
app.use(express.static(path.join(__dirname, 'public')));
app.use('/assets', express.static(path.join(__dirname, 'public', 'assets')));
app.get('/', (_req, res) =>
  res.sendFile(path.join(__dirname, 'public', 'teams.html'))
);

// Basic admin session endpoints
app.post('/api/admin/login', (req, res) => {
  const { password } = req.body || {};
  const expected = process.env.ADMIN_PASSWORD || 'admin';
  if (!password || password !== expected) {
    return res.status(401).json({ error: 'Invalid password' });
  }
  req.session.isAdmin = true;
  res.json({ ok: true });
});

app.post('/api/admin/logout', (req, res) => {
  req.session.destroy(() => {
    res.json({ ok: true });
  });
});

app.get('/api/admin/me', (req, res) => {
  res.json({ admin: !!req.session?.isAdmin });
});

// Proxy to fetch club members from EA API (avoids browser CORS)
app.get('/api/ea/clubs/:clubId/members', async (req, res) => {
  const { clubId } = req.params;
  if (!/^\d+$/.test(String(clubId))) {
    return res.status(400).json({ error: 'Invalid clubId' });
  }

  try {
    const raw = await limit(() => eaApi.fetchPlayersForClubWithRetry(clubId));
    let members = [];
    if (Array.isArray(raw)) {
      members = raw;
    } else if (Array.isArray(raw?.members)) {
      members = raw.members;
    } else if (raw?.members && typeof raw.members === 'object') {
      members = Object.values(raw.members);
    }
    return res.json({ members });
  } catch (err) {
    const msg = err?.error || err?.message || 'EA API error';
    const status = /abort|timeout|timed out|ETIMEDOUT/i.test(String(msg))
      ? 504
      : 502;
    return res
      .status(status)
      .json({ error: 'EA API request failed', details: msg });
  }
});

// Proxy to fetch club info from EA API
app.get('/api/ea/clubs/:clubId/info', async (req, res) => {
  const { clubId } = req.params;
  if (!/^\d+$/.test(String(clubId))) {
    return res.status(400).json({ error: 'Invalid clubId' });
  }

  const cached = _clubInfoCache.get(clubId);
  if (cached && Date.now() - cached.at < CLUB_INFO_TTL_MS) {
    return res.json({ club: cached.data });
  }

  try {
    const info = await limit(() => eaApi.fetchClubInfoWithRetry(clubId));
    _clubInfoCache.set(clubId, { at: Date.now(), data: info });
    return res.json({ club: info });
  } catch (err) {
    const msg = err?.error || err?.message || 'EA API error';
    const status = /abort|timeout|timed out|ETIMEDOUT/i.test(String(msg))
      ? 504
      : 502;
    return res
      .status(status)
      .json({ error: 'EA API request failed', details: msg });
  }
});

// Basic teams listing
app.get('/api/teams', async (_req, res) => {
  try {
    const { rows } = await pool.query(
      'SELECT * FROM teams ORDER BY updated_at DESC LIMIT 20'
    );
    res.json({ ok: true, teams: rows });
  } catch (err) {
    console.error('Failed to load teams:', err);
    res.status(500).json({ ok: false, error: err.message });
  }
});

// Serve matches stored in Postgres
app.get('/api/matches', async (_req, res) => {
  try {
    const { rows } = await pool.query(
      'SELECT * FROM matches ORDER BY "timestamp" DESC LIMIT 50'
    );
    res.json(rows);
  } catch (err) {
    console.error('DB fetch failed:', err);
    res.status(500).json({ error: 'DB fetch failed' });
  }
});

// Recent matches served from Postgres
app.get('/api/leagues/:leagueId/matches', async (req, res) => {
  const { leagueId } = req.params;
  const { rows } = await pool.query(
    `SELECT * FROM matches
     WHERE raw->'clubIds' ? $1
     ORDER BY "timestamp" DESC
     LIMIT 50`,
    [leagueId]
  );
  res.json(rows);
});

// Store matches posted from frontend
app.post('/api/saveMatches', async (req, res) => {
  const matches = req.body;
  if (!Array.isArray(matches)) {
    return res.status(400).json({ error: 'Invalid format' });
  }

  let inserted = 0;
  for (const match of matches) {
    try {
      await pool.query(
        `INSERT INTO matches (id, "timestamp", clubs, players, raw)
         VALUES ($1, to_timestamp($2 / 1000), $3, $4, $5)
         ON CONFLICT (id) DO NOTHING`,
        [
          match.matchId,
          match.timestamp,
          JSON.stringify(match.clubs),
          JSON.stringify(match.players),
          JSON.stringify(match)
        ]
      );
      inserted++;
    } catch (err) {
      console.error('Failed to insert match', match.matchId, err.message);
    }
  }

  res.json({ status: 'ok', inserted });
});

// Fetch stored matches for UPCL
app.get('/api/upcl/matches', async (_req, res) => {
  try {
    const result = await pool.query(
      'SELECT * FROM matches ORDER BY "timestamp" DESC LIMIT 50'
    );
    res.json(result.rows);
  } catch (err) {
    console.error('DB fetch failed:', err);
    res.status(500).json({ error: 'DB fetch failed' });
  }
});

// Aggregate players from league
app.get('/api/players', async (req, res) => {
  // Allow explicit override (?clubIds=1,2,3), otherwise use default league list
  const q = req.query.clubId || req.query.clubIds || req.query.ids || '';
  let clubIds = Array.isArray(q)
    ? q
    : String(q)
        .split(',')
        .map(s => s.trim())
        .filter(Boolean);
  if (!clubIds.length) clubIds = DEFAULT_CLUB_IDS.slice();
  clubIds = clubIds.filter(isNumericId);

  // serve from short cache if fresh
  if (_playersCache.data && Date.now() - _playersCache.at < PLAYERS_TTL_MS) {
    return res.json(_playersCache.data);
  }

  const byClub = {};
  const union = [];
  const seen = new Set();

  for (const id of clubIds) {
    const members = await fetchClubPlayers(id);
    byClub[id] = members;

    for (const p of members) {
      const name = p?.name || p?.playername || p?.personaName;
      if (!name || seen.has(name)) continue;
      seen.add(name);
      union.push(p);
    }
  }

  const payload = { byClub, union, clubIds };
  _playersCache = { at: Date.now(), data: payload };
  res.json(payload);
});

if (require.main === module) {
  const PORT = process.env.PORT || 3001;
  app.listen(PORT, () => console.log(`Server running on ${PORT}`));
}

module.exports = app;
<|MERGE_RESOLUTION|>--- conflicted
+++ resolved
@@ -4,8 +4,7 @@
 const pool = require('./db');
 const eaApi = require('./services/eaApi');
 const { isNumericId } = require('./utils');
-<<<<<<< HEAD
-=======
+
 const { fetchAndStoreMatches } = require('./utils/matches');
 let cron;
 try {
@@ -20,7 +19,7 @@
     }
   };
 }
->>>>>>> 01922878
+
 
 // Fallback fetch for environments without global fetch
 const fetchFn = global.fetch || ((...a) => import('node-fetch').then(m => m.default(...a)));
@@ -35,8 +34,8 @@
   .map(s => s.trim())
   .filter(isNumericId);
 
-<<<<<<< HEAD
-=======
+
+
 const CLUB_IDS = DEFAULT_CLUB_IDS.slice();
 
 function fetchMatchesJob() {
@@ -50,7 +49,7 @@
   cron.schedule('*/15 * * * *', fetchMatchesJob);
 }
 
->>>>>>> 01922878
+
 // Browser-like headers for EA API
 const EA_HEADERS = {
   'User-Agent':
