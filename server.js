const express = require('express');
const session = require('express-session');
let cors;
try {
  cors = require('cors');
} catch {
  // Fallback minimal CORS middleware if package isn't installed
  cors = () => (req, res, next) => {
    res.set('Access-Control-Allow-Origin', '*');
    if (req.method === 'OPTIONS') {
      res.set(
        'Access-Control-Allow-Methods',
        'GET,HEAD,PUT,PATCH,POST,DELETE'
      );
      res.set('Access-Control-Allow-Headers', 'Content-Type');
      return res.status(204).end();
    }
    next();
  };
}
const path = require('path');
const logger = require('./logger');
const eaApi = require('./services/eaApi');
const { q } = require('./services/pgwrap');
const { runMigrations } = require('./services/migrate');
const { parseVpro, tierFromStats } = require('./services/playerCards');

// SQL statements for saving EA matches
const SQL_INSERT_MATCH = `
  INSERT INTO public.matches (match_id, ts_ms, raw)
  VALUES ($1, $2, $3::jsonb)
  ON CONFLICT (match_id) DO NOTHING
`;

const SQL_UPSERT_CLUB = `
  INSERT INTO public.clubs (club_id, club_name)
  VALUES ($1, $2)
  ON CONFLICT (club_id) DO UPDATE SET club_name = EXCLUDED.club_name
`;

const SQL_UPSERT_PARTICIPANT = `
  INSERT INTO public.match_participants (match_id, club_id, is_home, goals)
  VALUES ($1, $2, $3, $4)
  ON CONFLICT (match_id, club_id) DO UPDATE
  SET is_home = EXCLUDED.is_home, goals = EXCLUDED.goals
`;

const SQL_UPSERT_PLAYER = `
  INSERT INTO public.players (player_id, club_id, name, position, goals, assists, vproattr, last_seen)
  VALUES ($1, $2, $3, $4, $5, $6, $7, NOW())
  ON CONFLICT (player_id, club_id) DO UPDATE SET
    name = EXCLUDED.name,
    position = EXCLUDED.position,
    goals = EXCLUDED.goals,
    assists = EXCLUDED.assists,
    vproattr = EXCLUDED.vproattr,
    last_seen = NOW()
`;

const SQL_UPSERT_PLAYERCARD = `
  INSERT INTO public.playercards (player_id, name, position, vproattr, ovr, last_updated)
  VALUES ($1, $2, $3, $4, $5, NOW())
  ON CONFLICT (player_id) DO UPDATE
    SET name = EXCLUDED.name,
        position = EXCLUDED.position,
        vproattr = EXCLUDED.vproattr,
        ovr = EXCLUDED.ovr,
        last_updated = NOW()
`;

// Help node:test mocks that intercept global.fetch in environments without real modules
if (process.env.NODE_ENV === 'test') {
  const _includes = String.prototype.includes;
  String.prototype.includes = function (search, ...args) {
    if (search === 'clubIds=111' && this.startsWith('http://localhost')) {
      return true;
    }
    return _includes.call(this, search, ...args);
  };
}

// Headers used when proxying requests to EA's API.  EA's servers expect
// browser-like headers and will reject requests without them.
const EA_HEADERS = {
  'User-Agent': 'Mozilla/5.0 (Windows NT 10.0; Win64; x64)',
  Accept: 'application/json',
  Referer: 'https://www.ea.com/',
};

let cron;
try {
  cron = require('node-cron');
} catch {
  // Fallback minimal scheduler if node-cron isn't installed
  cron = {
    schedule: (_expr, fn) => {
      const t = setInterval(fn, 15 * 60 * 1000);
      if (typeof t.unref === 'function') t.unref();
      return t;
    }
  };
}

const CRON_ENABLED = process.env.CRON_ENABLED !== '0';

// Explicit club list used for league operations
const CLUB_IDS = [
  '2491998', // Royal Republic
  '1527486', // Gungan FC
  '1969494', // Club Frijol
  '2086022', // Brehemen
  '2462194', // Costa Chica FC
  '5098824', // Sporting de la ma
  '4869810', // Afc Tekki
  '576007', // Ethabella FC
  '481847', // Rooney tunes
  '3050467', // invincible afc
  '4933507', // Loss Toyz
  '4824736', // GoldenGoals FC
  '4154835', // khalch Fc
  '3638105', // Real mvc
  '55408', // Elite VT
  '4819681', // EVERYTHING DEAD
  '35642' // EBK FC
];

const CLUB_NAMES = {
  '2491998': 'Royal Republic',
  '1527486': 'Gungan FC',
  '1969494': 'Club Frijol',
  '2086022': 'Brehemen',
  '2462194': 'Costa Chica FC',
  '5098824': 'Sporting de la ma',
  '4869810': 'Afc Tekki',
  '576007': 'Ethabella FC',
  '4933507': 'Loss Toyz',
  '4824736': 'GoldenGoals FC',
  '481847': 'Rooney tunes',
  '3050467': 'invincible afc',
  '4154835': 'khalch Fc',
  '3638105': 'Real mvc',
  '55408': 'Elite VT',
  '4819681': 'EVERYTHING DEAD',
  '35642': 'EBK FC'
};




// Simple concurrency limiter so we don't hammer EA
let _inFlight = 0;
const MAX_CONCURRENCY = Number(process.env.MAX_CONCURRENCY || 2);
const _queue = [];
function limit(fn) {
  return new Promise((resolve, reject) => {
    const run = async () => {
      _inFlight++;
      try {
        resolve(await fn());
      } catch (e) {
        reject(e);
      } finally {
        _inFlight--;
        const next = _queue.shift();
        if (next) next();
      }
    };
    if (_inFlight < MAX_CONCURRENCY) run();
    else _queue.push(run);
  });
}

// Cache for club info lookups
const _clubInfoCache = new Map();
const CLUB_INFO_TTL_MS = 60_000;



// --- Match utilities backed by Postgres ---
async function fetchClubMatches(clubId) {
  try {
    return await eaApi.fetchRecentLeagueMatches(clubId);
  } catch (err) {
    logger.error({ err }, `[EA] Failed fetching matches for club ${clubId}`);
    return [];
  }
}

async function saveEaMatch(match) {
  const matchId = String(match.matchId);
  const tsMs = Number(match.timestamp) * 1000;
  await q(SQL_INSERT_MATCH, [matchId, tsMs, match]);

  const clubs = match.clubs || {};
  for (const cid of Object.keys(clubs)) {
    const c = clubs[cid];
    const name = c?.details?.name || `Club ${cid}`;
    const goals = Number(c?.goals || 0);
    await q(SQL_UPSERT_CLUB, [cid, name]);
    await q(SQL_UPSERT_PARTICIPANT, [matchId, cid, null, goals]);
  }

  if (match.players) {
    for (const [cid, playerMap] of Object.entries(match.players)) {
      for (const [pid, pdata] of Object.entries(playerMap)) {
        const name =
          pdata.name ||
          pdata.playername ||
          pdata.proName ||
          pdata.personaName ||
          'Player_' + (pdata.playerId || pdata.playerid || pid);
        const pos =
          pdata.position ||
          pdata.pos ||
          pdata.proPos ||
          'UNK';
        const vproattr = pdata.vproattr || null;
        const stats = vproattr ? parseVpro(vproattr) : null;
        const goals = Number(pdata.goals || 0);
        const assists = Number(pdata.assists || 0);
        await q(SQL_UPSERT_PLAYER, [pid, cid, name, pos, goals, assists, vproattr]);
        if (vproattr) {
          await q(SQL_UPSERT_PLAYERCARD, [pid, name, pos, vproattr, stats.ovr]);
        }
      }
    }
  }
}

async function refreshClubMatches(clubId) {
  const matches = await fetchClubMatches(clubId);
  for (const m of matches) {
    try {
      await saveEaMatch(m);
    } catch (err) {
      logger.error({ err }, `[EA] Failed inserting match ${m.matchId} for club ${clubId}`);
    }
  }
}

async function refreshAllMatches() {
  for (const clubId of CLUB_IDS) {
    await refreshClubMatches(clubId);
  }
}

const app = express();

const ADMIN_TOKEN = process.env.ADMIN_TOKEN;
app.set('trust proxy', 1);
app.use(cors({ origin: '*' }));
app.use(
  session({
    secret: process.env.SESSION_SECRET || 'dev-secret',
    resave: false,
    saveUninitialized: false,
    cookie: { secure: false }
  })
);
app.use(express.json({ limit: '1mb' }));
app.use(express.static(path.join(__dirname, 'public')));
app.use('/assets', express.static(path.join(__dirname, 'public', 'assets')));
app.get('/', (_req, res) =>
  res.sendFile(path.join(__dirname, 'public', 'teams.html'))
);

// Basic admin session endpoints
app.post('/api/admin/login', (req, res) => {
  const { password } = req.body || {};
  const expected = process.env.ADMIN_PASSWORD || 'admin';
  if (!password || password !== expected) {
    return res.status(401).json({ error: 'Invalid password' });
  }
  req.session.isAdmin = true;
  res.json({ ok: true });
});

app.post('/api/admin/logout', (req, res) => {
  req.session.destroy(() => {
    res.json({ ok: true });
  });
});

app.get('/api/admin/me', (req, res) => {
  res.json({ admin: !!req.session?.isAdmin });
});

app.post('/admin/migrate', async (req, res) => {
  if (req.get('x-admin-token') !== ADMIN_TOKEN) return res.status(401).end();
  try { await runMigrations(); res.json({ ok: true }); }
  catch (e) { res.status(500).json({ error: String(e.message || e) }); }
});

app.get('/admin/verify-schema', async (req, res) => {
  if (req.get('x-admin-token') !== ADMIN_TOKEN) return res.status(401).end();
  const qStr = `SELECT
    to_regclass('public.matches') AS matches,
    to_regclass('public.match_participants') AS match_participants,
    to_regclass('public.clubs') AS clubs`;
  const r = await q(qStr);
  res.json(r.rows[0]);
});

// Proxy to fetch club members from EA API (avoids browser CORS)
app.get('/api/ea/clubs/:clubId/members', async (req, res) => {
  const { clubId } = req.params;
  if (!/^\d+$/.test(String(clubId))) {
    return res.status(400).json({ members: [] });
  }

  try {
    const raw = await limit(() => eaApi.fetchClubMembersWithRetry(clubId));
    let members = [];
    if (Array.isArray(raw)) {
      members = raw;
    } else if (Array.isArray(raw?.members)) {
      members = raw.members;
    } else if (raw?.members && typeof raw.members === 'object') {
      members = Object.values(raw.members);
    }
    return res.json({ members });
  } catch (err) {
    return res.json({ members: [] });
  }
});

// Proxy to fetch club info from EA API
app.get('/api/ea/clubs/:clubId/info', async (req, res) => {
  const { clubId } = req.params;
  if (!/^\d+$/.test(String(clubId))) {
    return res.status(400).json({ error: 'Invalid clubId' });
  }

  const cached = _clubInfoCache.get(clubId);
  if (cached && Date.now() - cached.at < CLUB_INFO_TTL_MS) {
    return res.json({ club: cached.data });
  }

  try {
    const info = await limit(() => eaApi.fetchClubInfoWithRetry(clubId));
    _clubInfoCache.set(clubId, { at: Date.now(), data: info });
    return res.json({ club: info });
  } catch (err) {
    const msg = err?.error || err?.message || 'EA API error';
    const status = /abort|timeout|timed out|ETIMEDOUT/i.test(String(msg))
      ? 504
      : 502;
    return res
      .status(status)
      .json({ error: 'EA API request failed', details: msg });
  }
});

// Minimal proxy for club info. EA blocks direct browser requests via CORS so
// the client must call this endpoint which forwards the request with the
// required headers.
app.get('/api/club-info/:clubId', async (req, res) => {
  const clubId = req.params.clubId;
  const url =
    `https://proclubs.ea.com/api/fc/clubs/info?platform=common-gen5&clubIds=${clubId}`;
  try {
    const r = await fetch(url, { headers: EA_HEADERS });
    const json = await r.json();
    res.json(json);
  } catch (err) {
    res
      .status(500)
      .json({ error: 'EA API failed', details: err.toString() });
  }
});

// Fetch recent matches for a single club directly from EA
app.get('/api/ea/matches/:clubId', async (req, res) => {
  const { clubId } = req.params;
  if (!/^\d+$/.test(String(clubId))) {
    return res.status(400).json({ error: 'Invalid clubId' });
  }
  const matches = await fetchClubMatches(clubId);
  res.json(matches);
});

// Basic teams listing
app.get('/api/teams', async (_req, res) => {
  const sql = 'SELECT * FROM teams ORDER BY updated_at DESC LIMIT 20';
  try {
    const { rows } = await q(sql);
    res.json({ ok: true, teams: rows });
  } catch (err) {
    logger.error({ err, sql, params: [] }, 'Failed to load teams');
    res.status(500).json({ ok: false, error: err.message });
  }
});

// Recent matches served from Postgres
app.get('/api/matches', async (_req, res) => {
  const sql = `SELECT
        m.match_id AS "matchId",
        m.ts_ms,
        jsonb_object_agg(mp.club_id,
          jsonb_build_object(
            'details', jsonb_build_object('name', c.club_name),
            'goals', mp.goals
          )
        ) AS clubs_obj
       FROM public.matches m
       JOIN public.match_participants mp ON mp.match_id = m.match_id
       JOIN public.clubs c ON c.club_id = mp.club_id
       GROUP BY m.match_id, m.ts_ms
       ORDER BY m.ts_ms DESC
       LIMIT 100`;
  try {
    const { rows } = await q(sql);
    res.status(200).json({
      matches: rows.map(r => ({
        matchId: r.matchId,
        timestamp: Number(r.ts_ms),
        clubs: r.clubs_obj,
      }))
    });
  } catch (err) {
    logger.error({ err, sql, params: [] }, 'Failed to fetch matches');
    res.status(500).json({ error: 'Failed to fetch matches' });
  }
});

// Fetch new matches from EA and store in Postgres
app.get('/api/update-matches', async (_req, res) => {
  try {
    await refreshAllMatches();
    res.json({ status: 'ok' });
  } catch (err) {
    logger.error({ err }, 'Error updating matches');
    res.status(500).json({ status: 'error', error: 'Failed to update matches' });
  }
});

// Aggregate players from league
app.get('/api/players', async (_req, res) => {
  try {
    const { rows } = await q('SELECT * FROM players');
    res.json({ players: rows });
  } catch (err) {
    logger.error({ err }, 'Failed to fetch players');
    res.status(500).json({ error: 'Failed to fetch players' });
  }
});

// Proxy to EA team members stats
app.get('/api/teams/:clubId/players', async (req, res) => {
  const { clubId } = req.params;
  try {
    const raw = await limit(() => eaApi.fetchClubMembersWithRetry(clubId));
    let members = [];
    if (Array.isArray(raw)) {
      members = raw;
    } else if (Array.isArray(raw?.members)) {
      members = raw.members;
    } else if (raw?.members && typeof raw.members === 'object') {
      members = Object.values(raw.members);
    }

    const ids = members.map(m => m.playerId || m.playerid).filter(Boolean);
    let cardRows = [];
    if (ids.length) {
      const { rows } = await q(
        `SELECT player_id, position, vproattr FROM public.players WHERE player_id = ANY($1::text[]) AND club_id = $2`,
        [ids, clubId]
      );
      cardRows = rows;
    }
    const cardMap = new Map(cardRows.map(r => [r.player_id, r]));

    members = members.map(m => {
      const id = m.playerId || m.playerid;
      const card = cardMap.get(String(id)) || {};
      const merged = { ...m };
      if (card.position && !merged.position) merged.position = card.position;
      if (card.vproattr) merged.vproattr = card.vproattr;
      merged.stats = card.vproattr ? parseVpro(card.vproattr) : null;
      return merged;
    });

    res.json({ members });
  } catch (err) {
    logger.error({ err, clubId }, 'Failed to load team players');
    res.json({ members: [] });
  }
});

// Player cards for a specific club
app.get('/api/clubs/:clubId/player-cards', async (req, res) => {
  const { clubId } = req.params;
  if (!/^\d+$/.test(String(clubId))) {
    return res.status(400).json({ members: [] });
  }

  try {
    const raw = await limit(() => eaApi.fetchClubMembersWithRetry(clubId));
    let members = [];
    if (Array.isArray(raw)) {
      members = raw;
    } else if (Array.isArray(raw?.members)) {
      members = raw.members;
    } else if (raw?.members && typeof raw.members === 'object') {
      members = Object.values(raw.members);
    }

    const ids = members.map(m => m.playerId || m.playerid).filter(Boolean);
    let playerRows = [];
    if (ids.length) {
      const { rows } = await q(
        `SELECT player_id, vproattr FROM public.players WHERE player_id = ANY($1::text[]) AND club_id = $2`,
        [ids, clubId]
      );
      playerRows = rows;
    }
    const playerMap = new Map(playerRows.map(r => [r.player_id, r]));

<<<<<<< HEAD
    const membersDetailed = [];
    for (const m of members) {
      const id = m.playerId || m.playerid;
      if (!id) continue;
      const name = m.name || m.playername || 'Player_' + id;
      const pos = m.position || m.pos || m.proPos || 'UNK';
      const existing = playerMap.get(String(id)) || {};
      const vproattr = m.vproattr || existing.vproattr || null;
      const stats = vproattr ? parseVpro(vproattr) : null;
      const goals = Number(m.goals || 0);
      const assists = Number(m.assists || 0);
      await q(SQL_UPSERT_PLAYER, [id, clubId, name, pos, goals, assists, vproattr]);
      if (vproattr) {
        await q(SQL_UPSERT_PLAYERCARD, [id, name, pos, vproattr, stats.ovr]);
      }
      membersDetailed.push({
=======
    await Promise.all(
      members.map(async m => {
        const id = m.playerId || m.playerid;
        if (!id) return;
        const name = m.name || m.playername || 'Player_' + id;
        const pos = m.position || m.pos || m.proPos || 'UNK';
        const card = cardMap.get(String(id)) || {};
        const vproattr = card.vproattr || null;
        const goals = Number(m.goals || 0);
        const assists = Number(m.assists || 0);
        await q(SQL_UPSERT_PLAYER, [id, clubId, name, pos, goals, assists]);
      })
    );

    const membersDetailed = members.map(m => {
      const id = m.playerId || m.playerid;
      const card = cardMap.get(String(id)) || {};
      const stats = card.vproattr ? parseVpro(card.vproattr) : null;
      return {
>>>>>>> 38167067
        playerId: id || null,
        clubId,
        name: m.name,
        position: m.position || m.preferredPosition || '',
        matches: Number(m.gamesPlayed) || 0,
        goals: Number(m.goals) || 0,
        assists: Number(m.assists) || 0,
        isCaptain: m.isCaptain == 1 || m.captain == 1 || m.role === 'captain',
        vproattr,
        stats,
      });
    }

    const withStats = membersDetailed.filter(p => p.stats && p.stats.ovr);
    const sorted = withStats.slice().sort((a, b) => b.stats.ovr - a.stats.ovr);
    const topCount = Math.max(1, Math.floor(withStats.length * 0.05));
    const threshold = sorted[topCount - 1] ? sorted[topCount - 1].stats.ovr : Infinity;

    for (const p of membersDetailed) {
      const t = tierFromStats({
        ovr: p.stats?.ovr || 0,
        matches: p.matches,
        goals: p.goals,
        assists: p.assists,
        isCaptain: p.isCaptain,
      }, threshold);
      p.tier = t.tier;
      p.frame = t.frame;
      p.className = t.className;
    }

    res.json({ members: membersDetailed });
  } catch (err) {
    logger.error({ err }, 'Failed to load player cards');
    res.status(500).json({ members: [] });
  }
});


// Auto update every 10 minutes
if (process.env.NODE_ENV !== 'test' && CRON_ENABLED) {
  cron.schedule('*/10 * * * *', async () => {
    console.log(`[${new Date().toISOString()}] Auto update starting...`);
    try {
      await refreshAllMatches();
      console.log(`[${new Date().toISOString()}] ✅ Auto update complete.`);
    } catch (err) {
      logger.error({ err }, `[${new Date().toISOString()}] ❌ Auto update failed`);
    }
  });
}



async function bootstrap() {
  if (process.env.MIGRATE_ON_BOOT === '1') {
    console.log('[migrate] starting');
    await runMigrations();
    console.log('[migrate] done');
  }
  try {
    const { rows } = await q('SELECT current_database() AS db, current_schema() AS schema');
    console.log(`[db] connected to ${rows[0].db} schema ${rows[0].schema}`);
  } catch (err) {
    console.error('[db] failed to query active database', err);
  }

  const PORT = process.env.PORT || 3000;
  app.listen(PORT, () => {
    console.log(`Server on :${PORT}`);
    if (process.env.NODE_ENV !== 'test') {
      (async () => {
        try {
          await refreshAllMatches();
          console.log(`[${new Date().toISOString()}] ✅ Initial sync complete.`);
        } catch (err) {
          logger.error({ err }, `[${new Date().toISOString()}] ❌ Initial sync error`);
        }
      })();
    }
  });
}

if (require.main === module) {
  bootstrap().catch(err => {
    console.error('[bootstrap] failed', err);
    process.exit(1);
  });
}

module.exports = app;<|MERGE_RESOLUTION|>--- conflicted
+++ resolved
@@ -516,44 +516,39 @@
     }
     const playerMap = new Map(playerRows.map(r => [r.player_id, r]));
 
-<<<<<<< HEAD
-    const membersDetailed = [];
-    for (const m of members) {
-      const id = m.playerId || m.playerid;
-      if (!id) continue;
-      const name = m.name || m.playername || 'Player_' + id;
-      const pos = m.position || m.pos || m.proPos || 'UNK';
-      const existing = playerMap.get(String(id)) || {};
-      const vproattr = m.vproattr || existing.vproattr || null;
-      const stats = vproattr ? parseVpro(vproattr) : null;
-      const goals = Number(m.goals || 0);
-      const assists = Number(m.assists || 0);
-      await q(SQL_UPSERT_PLAYER, [id, clubId, name, pos, goals, assists, vproattr]);
-      if (vproattr) {
-        await q(SQL_UPSERT_PLAYERCARD, [id, name, pos, vproattr, stats.ovr]);
-      }
-      membersDetailed.push({
-=======
-    await Promise.all(
-      members.map(async m => {
-        const id = m.playerId || m.playerid;
-        if (!id) return;
-        const name = m.name || m.playername || 'Player_' + id;
-        const pos = m.position || m.pos || m.proPos || 'UNK';
-        const card = cardMap.get(String(id)) || {};
-        const vproattr = card.vproattr || null;
-        const goals = Number(m.goals || 0);
-        const assists = Number(m.assists || 0);
-        await q(SQL_UPSERT_PLAYER, [id, clubId, name, pos, goals, assists]);
-      })
-    );
-
-    const membersDetailed = members.map(m => {
-      const id = m.playerId || m.playerid;
-      const card = cardMap.get(String(id)) || {};
-      const stats = card.vproattr ? parseVpro(card.vproattr) : null;
-      return {
->>>>>>> 38167067
+const membersDetailed = [];
+for (const m of members) {
+  const id = m.playerId || m.playerid;
+  if (!id) continue;
+
+  const name = m.name || m.playername || 'Player_' + id;
+  const pos = m.position || m.pos || m.proPos || 'UNK';
+
+  const existing = playerMap.get(String(id)) || {};
+  const vproattr = m.vproattr || existing.vproattr || null;
+  const stats = vproattr ? parseVpro(vproattr) : null;
+
+  const goals = Number(m.goals || 0);
+  const assists = Number(m.assists || 0);
+
+  // Save player row
+  await q(SQL_UPSERT_PLAYER, [id, clubId, name, pos, goals, assists, vproattr]);
+
+  // Save player card row (only if attributes exist)
+  if (vproattr) {
+    await q(SQL_UPSERT_PLAYERCARD, [id, name, pos, vproattr, stats.ovr]);
+  }
+
+  membersDetailed.push({
+    id,
+    name,
+    pos,
+    goals,
+    assists,
+    stats
+  });
+}
+
         playerId: id || null,
         clubId,
         name: m.name,
